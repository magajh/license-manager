#
# This file is autogenerated by pip-compile with python 3.8
# To update, run:
#
#    make upgrade
#
amqp==5.1.1
    # via
    #   -r requirements/quality.txt
    #   -r requirements/test.txt
    #   kombu
analytics-python==1.4.0
    # via
    #   -r requirements/quality.txt
    #   -r requirements/test.txt
asgiref==3.5.2
    # via
    #   -r requirements/quality.txt
    #   -r requirements/test.txt
    #   django
<<<<<<< HEAD
astroid==2.11.6
=======
astroid==2.11.7
>>>>>>> c78f694c
    # via
    #   -r requirements/quality.txt
    #   -r requirements/test.txt
    #   pylint
    #   pylint-celery
attrs==22.1.0
    # via
    #   -r requirements/quality.txt
    #   -r requirements/test.txt
    #   openedx-events
    #   pytest
backoff==1.10.0
    # via
    #   -r requirements/quality.txt
    #   -r requirements/test.txt
    #   analytics-python
billiard==3.6.4.0
    # via
    #   -r requirements/quality.txt
    #   -r requirements/test.txt
    #   celery
<<<<<<< HEAD
boto3==1.24.19
=======
boto3==1.24.44
>>>>>>> c78f694c
    # via
    #   -r requirements/quality.txt
    #   -r requirements/test.txt
    #   django-ses
<<<<<<< HEAD
botocore==1.27.19
=======
botocore==1.27.44
>>>>>>> c78f694c
    # via
    #   -r requirements/quality.txt
    #   -r requirements/test.txt
    #   boto3
    #   s3transfer
celery==5.2.7
    # via
    #   -r requirements/quality.txt
    #   -r requirements/test.txt
    #   django-celery-results
    #   edx-celeryutils
certifi==2022.6.15
    # via
    #   -r requirements/quality.txt
    #   -r requirements/test.txt
    #   requests
cffi==1.15.1
    # via
    #   -r requirements/quality.txt
    #   -r requirements/test.txt
    #   cryptography
    #   pynacl
charset-normalizer==2.1.0
    # via
    #   -r requirements/quality.txt
    #   -r requirements/test.txt
    #   requests
click==8.1.3
    # via
    #   -r requirements/quality.txt
    #   -r requirements/test.txt
    #   celery
    #   click-didyoumean
    #   click-log
    #   click-plugins
    #   click-repl
    #   code-annotations
    #   edx-django-utils
    #   edx-lint
click-didyoumean==0.3.0
    # via
    #   -r requirements/quality.txt
    #   -r requirements/test.txt
    #   celery
click-log==0.4.0
    # via
    #   -r requirements/quality.txt
    #   -r requirements/test.txt
    #   edx-lint
click-plugins==1.1.1
    # via
    #   -r requirements/quality.txt
    #   -r requirements/test.txt
    #   celery
click-repl==0.2.0
    # via
    #   -r requirements/quality.txt
    #   -r requirements/test.txt
    #   celery
code-annotations==1.3.0
    # via
    #   -r requirements/quality.txt
    #   -r requirements/test.txt
    #   edx-lint
    #   edx-toggles
confluent-kafka==1.9.0
    # via
    #   -r requirements/quality.txt
    #   -r requirements/test.txt
coreapi==2.3.3
    # via
    #   -r requirements/quality.txt
    #   -r requirements/test.txt
    #   drf-yasg
coreschema==0.0.4
    # via
    #   -r requirements/quality.txt
    #   -r requirements/test.txt
    #   coreapi
    #   drf-yasg
<<<<<<< HEAD
coverage[toml]==6.4.1
=======
coverage[toml]==6.4.2
>>>>>>> c78f694c
    # via
    #   -r requirements/test.txt
    #   pytest-cov
cryptography==37.0.4
    # via
    #   -r requirements/quality.txt
    #   -r requirements/test.txt
    #   pyjwt
    #   social-auth-core
ddt==1.5.0
    # via -r requirements/test.txt
defusedxml==0.7.1
    # via
    #   -r requirements/quality.txt
    #   -r requirements/test.txt
    #   python3-openid
    #   social-auth-core
dill==0.3.5.1
    # via
    #   -r requirements/quality.txt
    #   -r requirements/test.txt
    #   pylint
django==3.2.15
    # via
    #   -c requirements/common_constraints.txt
    #   -r requirements/quality.txt
    #   -r requirements/test.txt
    #   django-cors-headers
    #   django-crum
    #   django-durationwidget
    #   django-extensions
    #   django-filter
    #   django-model-utils
    #   django-ses
    #   djangorestframework
    #   drf-jwt
    #   drf-nested-routers
    #   drf-yasg
    #   edx-api-doc-tools
    #   edx-auth-backends
    #   edx-celeryutils
    #   edx-django-utils
    #   edx-drf-extensions
    #   edx-i18n-tools
    #   edx-rbac
    #   edx-toggles
    #   jsonfield
    #   openedx-events
django-celery-results==2.4.0
    # via
    #   -r requirements/quality.txt
    #   -r requirements/test.txt
django-cors-headers==3.13.0
    # via
    #   -r requirements/quality.txt
    #   -r requirements/test.txt
django-crum==0.7.9
    # via
    #   -r requirements/quality.txt
    #   -r requirements/test.txt
    #   edx-django-utils
    #   edx-rbac
    #   edx-toggles
django-durationwidget==1.0.5
    # via
    #   -r requirements/quality.txt
    #   -r requirements/test.txt
django-dynamic-fixture==3.1.2
    # via -r requirements/test.txt
django-extensions==3.2.0
    # via
    #   -r requirements/quality.txt
    #   -r requirements/test.txt
django-filter==22.1
    # via
    #   -r requirements/quality.txt
    #   -r requirements/test.txt
django-model-utils==4.2.0
    # via
    #   -r requirements/quality.txt
    #   -r requirements/test.txt
    #   edx-celeryutils
    #   edx-rbac
django-ses==3.1.0
    # via
    #   -r requirements/quality.txt
    #   -r requirements/test.txt
django-simple-history==3.0.0
    # via
    #   -c requirements/common_constraints.txt
    #   -r requirements/quality.txt
    #   -r requirements/test.txt
<<<<<<< HEAD
django-waffle==2.5.0
=======
django-waffle==2.6.0
>>>>>>> c78f694c
    # via
    #   -r requirements/quality.txt
    #   -r requirements/test.txt
    #   edx-django-utils
    #   edx-drf-extensions
    #   edx-toggles
djangoql==0.17.1
    # via
    #   -r requirements/quality.txt
    #   -r requirements/test.txt
djangorestframework==3.13.1
    # via
    #   -r requirements/quality.txt
    #   -r requirements/test.txt
    #   djangorestframework-csv
    #   drf-jwt
    #   drf-nested-routers
    #   drf-yasg
    #   edx-api-doc-tools
    #   edx-drf-extensions
djangorestframework-csv==2.1.1
    # via
    #   -r requirements/quality.txt
    #   -r requirements/test.txt
drf-jwt==1.19.2
    # via
    #   -r requirements/quality.txt
    #   -r requirements/test.txt
    #   edx-drf-extensions
drf-nested-routers==0.93.4
    # via
    #   -r requirements/quality.txt
    #   -r requirements/test.txt
drf-yasg==1.21.3
    # via
    #   -r requirements/quality.txt
    #   -r requirements/test.txt
    #   edx-api-doc-tools
edx-api-doc-tools==1.6.0
    # via
    #   -r requirements/quality.txt
    #   -r requirements/test.txt
edx-auth-backends==4.1.0
    # via
    #   -r requirements/quality.txt
    #   -r requirements/test.txt
edx-braze-client==0.1.4
    # via
    #   -r requirements/quality.txt
    #   -r requirements/test.txt
edx-celeryutils==1.2.1
    # via
    #   -r requirements/quality.txt
    #   -r requirements/test.txt
edx-django-utils==5.0.0
    # via
    #   -r requirements/quality.txt
    #   -r requirements/test.txt
    #   edx-drf-extensions
    #   edx-rest-api-client
    #   edx-toggles
edx-drf-extensions==8.0.1
    # via
    #   -r requirements/quality.txt
    #   -r requirements/test.txt
    #   edx-rbac
edx-i18n-tools==0.9.1
    # via -r requirements/validation.in
edx-lint==5.2.4
    # via
    #   -r requirements/quality.txt
    #   -r requirements/test.txt
edx-opaque-keys[django]==2.3.0
    # via
    #   -r requirements/quality.txt
    #   -r requirements/test.txt
    #   edx-drf-extensions
    #   openedx-events
edx-rbac==1.7.0
    # via
    #   -r requirements/quality.txt
    #   -r requirements/test.txt
edx-rest-api-client==5.5.0
    # via
    #   -r requirements/quality.txt
    #   -r requirements/test.txt
edx-toggles==5.0.0
    # via
    #   -r requirements/quality.txt
    #   -r requirements/test.txt
factory-boy==3.2.1
    # via -r requirements/test.txt
<<<<<<< HEAD
faker==13.14.0
    # via
    #   -r requirements/test.txt
    #   factory-boy
fastavro==1.5.2
=======
faker==13.15.1
    # via
    #   -r requirements/test.txt
    #   factory-boy
fastavro==1.5.4
>>>>>>> c78f694c
    # via
    #   -r requirements/quality.txt
    #   -r requirements/test.txt
    #   openedx-events
freezegun==1.2.1
    # via -r requirements/test.txt
future==0.18.2
    # via
    #   -r requirements/quality.txt
    #   -r requirements/test.txt
    #   edx-celeryutils
    #   pyjwkest
idna==3.3
    # via
    #   -r requirements/quality.txt
    #   -r requirements/test.txt
    #   requests
inflection==0.5.1
    # via
    #   -r requirements/quality.txt
    #   -r requirements/test.txt
    #   drf-yasg
iniconfig==1.1.1
    # via
    #   -r requirements/test.txt
    #   pytest
isort==5.10.1
    # via
    #   -r requirements/quality.txt
    #   -r requirements/test.txt
    #   pylint
itypes==1.2.0
    # via
    #   -r requirements/quality.txt
    #   -r requirements/test.txt
    #   coreapi
jinja2==3.1.2
    # via
    #   -r requirements/quality.txt
    #   -r requirements/test.txt
    #   code-annotations
    #   coreschema
jmespath==1.0.1
    # via
    #   -r requirements/quality.txt
    #   -r requirements/test.txt
    #   boto3
    #   botocore
jsonfield==3.1.0
    # via
    #   -r requirements/quality.txt
    #   -r requirements/test.txt
    #   edx-celeryutils
kombu==5.2.4
    # via
    #   -r requirements/quality.txt
    #   -r requirements/test.txt
    #   celery
lazy-object-proxy==1.7.1
    # via
    #   -r requirements/quality.txt
    #   -r requirements/test.txt
    #   astroid
markupsafe==2.1.1
    # via
    #   -r requirements/quality.txt
    #   -r requirements/test.txt
    #   jinja2
mccabe==0.7.0
    # via
    #   -r requirements/quality.txt
    #   -r requirements/test.txt
    #   pylint
monotonic==1.6
    # via
    #   -r requirements/quality.txt
    #   -r requirements/test.txt
    #   analytics-python
mysqlclient==2.1.1
    # via
    #   -r requirements/quality.txt
    #   -r requirements/test.txt
<<<<<<< HEAD
newrelic==7.14.0.177
=======
newrelic==7.16.0.178
>>>>>>> c78f694c
    # via
    #   -r requirements/quality.txt
    #   -r requirements/test.txt
    #   edx-django-utils
oauthlib==3.2.0
    # via
    #   -r requirements/quality.txt
    #   -r requirements/test.txt
    #   requests-oauthlib
    #   social-auth-core
openedx-events==0.11.1
    # via
    #   -r requirements/quality.txt
    #   -r requirements/test.txt
packaging==21.3
    # via
    #   -r requirements/quality.txt
    #   -r requirements/test.txt
    #   drf-yasg
    #   pytest
path==16.4.0
    # via edx-i18n-tools
pathlib2==2.3.7.post1
    # via -r requirements/validation.in
pbr==5.9.0
    # via
    #   -r requirements/quality.txt
    #   -r requirements/test.txt
    #   stevedore
platformdirs==2.5.2
    # via
    #   -r requirements/quality.txt
    #   -r requirements/test.txt
    #   pylint
pluggy==1.0.0
    # via
    #   -r requirements/test.txt
    #   pytest
ply==3.11
    # via
    #   -r requirements/quality.txt
    #   -r requirements/test.txt
    #   djangoql
polib==1.1.1
    # via edx-i18n-tools
prompt-toolkit==3.0.30
    # via
    #   -r requirements/quality.txt
    #   -r requirements/test.txt
    #   click-repl
psutil==5.9.1
    # via
    #   -r requirements/quality.txt
    #   -r requirements/test.txt
    #   edx-django-utils
py==1.11.0
    # via
    #   -r requirements/test.txt
    #   pytest
pycodestyle==2.9.0
    # via -r requirements/quality.txt
pycparser==2.21
    # via
    #   -r requirements/quality.txt
    #   -r requirements/test.txt
    #   cffi
pycryptodomex==3.15.0
    # via
    #   -r requirements/quality.txt
    #   -r requirements/test.txt
    #   pyjwkest
pydocstyle==6.1.1
    # via -r requirements/quality.txt
pyjwkest==1.4.2
    # via
    #   -r requirements/quality.txt
    #   -r requirements/test.txt
    #   edx-drf-extensions
pyjwt[crypto]==2.4.0
    # via
    #   -r requirements/quality.txt
    #   -r requirements/test.txt
    #   drf-jwt
    #   edx-auth-backends
    #   edx-drf-extensions
    #   edx-rest-api-client
    #   social-auth-core
<<<<<<< HEAD
pylint==2.14.3
=======
pylint==2.14.5
>>>>>>> c78f694c
    # via
    #   -r requirements/quality.txt
    #   -r requirements/test.txt
    #   edx-lint
    #   pylint-celery
    #   pylint-django
    #   pylint-plugin-utils
pylint-celery==0.3
    # via
    #   -r requirements/quality.txt
    #   -r requirements/test.txt
    #   edx-lint
pylint-django==2.5.3
    # via
    #   -r requirements/quality.txt
    #   -r requirements/test.txt
    #   edx-lint
pylint-plugin-utils==0.7
    # via
    #   -r requirements/quality.txt
    #   -r requirements/test.txt
    #   pylint-celery
    #   pylint-django
pymongo==3.12.3
    # via
    #   -r requirements/quality.txt
    #   -r requirements/test.txt
    #   edx-opaque-keys
pynacl==1.5.0
    # via
    #   -r requirements/quality.txt
    #   -r requirements/test.txt
    #   edx-django-utils
pyparsing==3.0.9
    # via
    #   -r requirements/quality.txt
    #   -r requirements/test.txt
    #   packaging
pytest==7.1.2
    # via
    #   -r requirements/test.txt
    #   pytest-cov
    #   pytest-django
pytest-cov==3.0.0
    # via -r requirements/test.txt
pytest-django==4.5.2
    # via -r requirements/test.txt
python-dateutil==2.8.2
    # via
    #   -r requirements/quality.txt
    #   -r requirements/test.txt
    #   analytics-python
    #   botocore
    #   edx-drf-extensions
    #   faker
    #   freezegun
python-slugify==6.1.2
    # via
    #   -r requirements/quality.txt
    #   -r requirements/test.txt
    #   code-annotations
python3-openid==3.2.0
    # via
    #   -r requirements/quality.txt
    #   -r requirements/test.txt
    #   social-auth-core
pytz==2022.1
    # via
    #   -r requirements/quality.txt
    #   -r requirements/test.txt
    #   celery
    #   django
    #   django-ses
    #   djangorestframework
    #   drf-yasg
pyyaml==6.0
    # via
    #   -r requirements/quality.txt
    #   -r requirements/test.txt
    #   code-annotations
    #   edx-i18n-tools
redis==3.5.3
    # via
    #   -c requirements/constraints.txt
    #   -r requirements/quality.txt
    #   -r requirements/test.txt
<<<<<<< HEAD
requests==2.28.0
=======
requests==2.28.1
>>>>>>> c78f694c
    # via
    #   -r requirements/quality.txt
    #   -r requirements/test.txt
    #   analytics-python
    #   coreapi
    #   edx-drf-extensions
    #   edx-rest-api-client
    #   pyjwkest
    #   requests-oauthlib
    #   slumber
    #   social-auth-core
requests-oauthlib==1.3.1
    # via
    #   -r requirements/quality.txt
    #   -r requirements/test.txt
    #   social-auth-core
ruamel-yaml==0.17.21
    # via
    #   -r requirements/quality.txt
    #   -r requirements/test.txt
    #   drf-yasg
ruamel-yaml-clib==0.2.6
    # via
    #   -r requirements/quality.txt
    #   -r requirements/test.txt
    #   ruamel-yaml
rules==3.3
    # via
    #   -r requirements/quality.txt
    #   -r requirements/test.txt
s3transfer==0.6.0
    # via
    #   -r requirements/quality.txt
    #   -r requirements/test.txt
    #   boto3
semantic-version==2.10.0
    # via
    #   -r requirements/quality.txt
    #   -r requirements/test.txt
    #   edx-drf-extensions
simplejson==3.17.6
    # via
    #   -r requirements/quality.txt
    #   -r requirements/test.txt
six==1.16.0
    # via
    #   -r requirements/quality.txt
    #   -r requirements/test.txt
    #   analytics-python
    #   click-repl
    #   django-dynamic-fixture
    #   djangorestframework-csv
    #   edx-auth-backends
    #   edx-drf-extensions
    #   edx-lint
    #   edx-rbac
    #   pathlib2
    #   pyjwkest
    #   python-dateutil
slumber==0.7.1
    # via
    #   -r requirements/quality.txt
    #   -r requirements/test.txt
    #   edx-rest-api-client
snowballstemmer==2.2.0
    # via
    #   -r requirements/quality.txt
    #   pydocstyle
social-auth-app-django==5.0.0
    # via
    #   -r requirements/quality.txt
    #   -r requirements/test.txt
    #   edx-auth-backends
social-auth-core==4.3.0
    # via
    #   -r requirements/quality.txt
    #   -r requirements/test.txt
    #   edx-auth-backends
    #   social-auth-app-django
sqlparse==0.4.2
    # via
    #   -r requirements/quality.txt
    #   -r requirements/test.txt
    #   django
stevedore==4.0.0
    # via
    #   -r requirements/quality.txt
    #   -r requirements/test.txt
    #   code-annotations
    #   edx-django-utils
    #   edx-opaque-keys
text-unidecode==1.3
    # via
    #   -r requirements/quality.txt
    #   -r requirements/test.txt
    #   python-slugify
tomli==2.0.1
    # via
    #   -r requirements/quality.txt
    #   -r requirements/test.txt
    #   coverage
    #   pylint
    #   pytest
<<<<<<< HEAD
tomlkit==0.11.0
=======
tomlkit==0.11.1
>>>>>>> c78f694c
    # via
    #   -r requirements/quality.txt
    #   -r requirements/test.txt
    #   pylint
<<<<<<< HEAD
typing-extensions==4.2.0
=======
typing-extensions==4.3.0
>>>>>>> c78f694c
    # via
    #   -r requirements/quality.txt
    #   -r requirements/test.txt
    #   astroid
    #   pylint
unicodecsv==0.14.1
    # via
    #   -r requirements/quality.txt
    #   -r requirements/test.txt
    #   djangorestframework-csv
uritemplate==4.1.1
    # via
    #   -r requirements/quality.txt
    #   -r requirements/test.txt
    #   coreapi
    #   drf-yasg
urllib3==1.26.11
    # via
    #   -r requirements/quality.txt
    #   -r requirements/test.txt
    #   botocore
    #   requests
vine==5.0.0
    # via
    #   -r requirements/quality.txt
    #   -r requirements/test.txt
    #   amqp
    #   celery
    #   kombu
wcwidth==0.2.5
    # via
    #   -r requirements/quality.txt
    #   -r requirements/test.txt
    #   prompt-toolkit
wrapt==1.11.2
    # via
    #   -c requirements/constraints.txt
    #   -r requirements/quality.txt
    #   -r requirements/test.txt
    #   astroid
zipp==3.8.1
    # via
    #   -r requirements/quality.txt
    #   -r requirements/test.txt

# The following packages are considered to be unsafe in a requirements file:
# setuptools<|MERGE_RESOLUTION|>--- conflicted
+++ resolved
@@ -18,11 +18,7 @@
     #   -r requirements/quality.txt
     #   -r requirements/test.txt
     #   django
-<<<<<<< HEAD
-astroid==2.11.6
-=======
 astroid==2.11.7
->>>>>>> c78f694c
     # via
     #   -r requirements/quality.txt
     #   -r requirements/test.txt
@@ -44,20 +40,12 @@
     #   -r requirements/quality.txt
     #   -r requirements/test.txt
     #   celery
-<<<<<<< HEAD
-boto3==1.24.19
-=======
 boto3==1.24.44
->>>>>>> c78f694c
     # via
     #   -r requirements/quality.txt
     #   -r requirements/test.txt
     #   django-ses
-<<<<<<< HEAD
-botocore==1.27.19
-=======
 botocore==1.27.44
->>>>>>> c78f694c
     # via
     #   -r requirements/quality.txt
     #   -r requirements/test.txt
@@ -138,11 +126,7 @@
     #   -r requirements/test.txt
     #   coreapi
     #   drf-yasg
-<<<<<<< HEAD
-coverage[toml]==6.4.1
-=======
 coverage[toml]==6.4.2
->>>>>>> c78f694c
     # via
     #   -r requirements/test.txt
     #   pytest-cov
@@ -235,11 +219,7 @@
     #   -c requirements/common_constraints.txt
     #   -r requirements/quality.txt
     #   -r requirements/test.txt
-<<<<<<< HEAD
-django-waffle==2.5.0
-=======
 django-waffle==2.6.0
->>>>>>> c78f694c
     # via
     #   -r requirements/quality.txt
     #   -r requirements/test.txt
@@ -332,19 +312,11 @@
     #   -r requirements/test.txt
 factory-boy==3.2.1
     # via -r requirements/test.txt
-<<<<<<< HEAD
-faker==13.14.0
-    # via
-    #   -r requirements/test.txt
-    #   factory-boy
-fastavro==1.5.2
-=======
 faker==13.15.1
     # via
     #   -r requirements/test.txt
     #   factory-boy
 fastavro==1.5.4
->>>>>>> c78f694c
     # via
     #   -r requirements/quality.txt
     #   -r requirements/test.txt
@@ -427,11 +399,7 @@
     # via
     #   -r requirements/quality.txt
     #   -r requirements/test.txt
-<<<<<<< HEAD
-newrelic==7.14.0.177
-=======
 newrelic==7.16.0.178
->>>>>>> c78f694c
     # via
     #   -r requirements/quality.txt
     #   -r requirements/test.txt
@@ -519,11 +487,7 @@
     #   edx-drf-extensions
     #   edx-rest-api-client
     #   social-auth-core
-<<<<<<< HEAD
-pylint==2.14.3
-=======
 pylint==2.14.5
->>>>>>> c78f694c
     # via
     #   -r requirements/quality.txt
     #   -r requirements/test.txt
@@ -610,11 +574,7 @@
     #   -c requirements/constraints.txt
     #   -r requirements/quality.txt
     #   -r requirements/test.txt
-<<<<<<< HEAD
-requests==2.28.0
-=======
 requests==2.28.1
->>>>>>> c78f694c
     # via
     #   -r requirements/quality.txt
     #   -r requirements/test.txt
@@ -718,20 +678,12 @@
     #   coverage
     #   pylint
     #   pytest
-<<<<<<< HEAD
-tomlkit==0.11.0
-=======
 tomlkit==0.11.1
->>>>>>> c78f694c
     # via
     #   -r requirements/quality.txt
     #   -r requirements/test.txt
     #   pylint
-<<<<<<< HEAD
-typing-extensions==4.2.0
-=======
 typing-extensions==4.3.0
->>>>>>> c78f694c
     # via
     #   -r requirements/quality.txt
     #   -r requirements/test.txt
